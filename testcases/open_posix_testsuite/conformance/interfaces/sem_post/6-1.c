/*
 *
 * Copyright (c) 2003, Intel Corporation. All rights reserved.
 * Created by:  majid.awad REMOVE-THIS AT intel DOT com
 * This file is licensed under the GPL license.  For the full content
 * of this license, see the COPYING file at the top level of this
 * source tree.
 */

/*
 * sem_post() can be called from within a signal catching function
 *
 * 1) Set up a signal catching function for SIGALRM.
 * 2) Set up a semaphore
 * 3) Call alarm(1)
 * 4) Call sempost() from within the handler for SIGALRM
 * 5) If sempost() succeeds (verified if val is incremented by 1),
 *    test passes.  Otherwise, failure.
 */


#include <stdio.h>
#include <unistd.h>
#include <semaphore.h>
#include <fcntl.h>
#include <signal.h>
#include <stdlib.h>
#include "posixtest.h"


#define TEST "6-1"
#define FUNCTION "sem_post"
#define ERROR_PREFIX "unexpected error: " FUNCTION " " TEST ": "

#define SEMINITVAL 0 //initial value of semaphore = 0

sem_t *gsemp;

void handler(int signo)
{
<<<<<<< HEAD
	if ( sem_post(gsemp) == -1 ) {
=======
	if (sem_post(gsemp) == -1) {
>>>>>>> f4b7b4f0
		perror(ERROR_PREFIX "sem_post");
		exit(PTS_UNRESOLVED); 
	}
}

int main() {
	char semname[28];
	struct sigaction act;
	int val;

	sprintf(semname, "/" FUNCTION "_" TEST "_%d", getpid());

	gsemp = sem_open(semname, O_CREAT, 0777, SEMINITVAL);

	act.sa_handler=handler;
	act.sa_flags=0;

	if (sigemptyset(&act.sa_mask) == -1) {
		perror("Error calling sigemptyset\n");
		return PTS_UNRESOLVED;
	}
	if (sigaction(SIGALRM, &act, 0) == -1) {
		perror("Error calling sigaction\n");
		return PTS_UNRESOLVED;
	}

<<<<<<< HEAD
	if ( gsemp == SEM_FAILED || gsemp == NULL ) {
=======
	if (gsemp == SEM_FAILED || gsemp == NULL) {
>>>>>>> f4b7b4f0
		perror(ERROR_PREFIX "sem_open");
		return PTS_UNRESOLVED;
	}

	alarm(1);
	sleep(2);

	/* Checking if the value of the Semaphore incremented by one */
<<<<<<< HEAD
	if ( sem_getvalue(gsemp, &val) == -1 ) {
=======
	if (sem_getvalue(gsemp, &val) == -1) {
>>>>>>> f4b7b4f0
		perror(ERROR_PREFIX "sem_getvalue");
		return PTS_UNRESOLVED;
	}
	if (val != SEMINITVAL+1) {
#ifdef DEBUG
		printf("semaphore value was not incremented\n");
#endif
		printf("TEST FAILED\n");
		return PTS_FAIL;
	}

#ifdef DEBUG
	printf("semaphore value was %d\n", val);
#endif

	printf("TEST PASSED\n");
	sem_close(gsemp);
	sem_unlink(semname);
	return PTS_PASS;
}
<|MERGE_RESOLUTION|>--- conflicted
+++ resolved
@@ -38,11 +38,7 @@
 
 void handler(int signo)
 {
-<<<<<<< HEAD
-	if ( sem_post(gsemp) == -1 ) {
-=======
 	if (sem_post(gsemp) == -1) {
->>>>>>> f4b7b4f0
 		perror(ERROR_PREFIX "sem_post");
 		exit(PTS_UNRESOLVED); 
 	}
@@ -69,11 +65,7 @@
 		return PTS_UNRESOLVED;
 	}
 
-<<<<<<< HEAD
-	if ( gsemp == SEM_FAILED || gsemp == NULL ) {
-=======
 	if (gsemp == SEM_FAILED || gsemp == NULL) {
->>>>>>> f4b7b4f0
 		perror(ERROR_PREFIX "sem_open");
 		return PTS_UNRESOLVED;
 	}
@@ -82,11 +74,7 @@
 	sleep(2);
 
 	/* Checking if the value of the Semaphore incremented by one */
-<<<<<<< HEAD
-	if ( sem_getvalue(gsemp, &val) == -1 ) {
-=======
 	if (sem_getvalue(gsemp, &val) == -1) {
->>>>>>> f4b7b4f0
 		perror(ERROR_PREFIX "sem_getvalue");
 		return PTS_UNRESOLVED;
 	}
