/*
    Copyright (c) 2003, Intel Corporation. All rights reserved.
    Created by:  majid.awad REMOVE-THIS AT intel DOT com
    This file is licensed under the GPL license.  For the full content 
    of this license, see the COPYING file at the top level of this 
    source tree.
 */

/*
 * This test case verifies the sem_post returns 0 on successful call.
 */


#include <stdio.h>
#include <errno.h>
#include <unistd.h>
#include <semaphore.h>
#include <sys/stat.h>
#include <fcntl.h>
#include "posixtest.h"


#define TEST "4-1"
#define FUNCTION "sem_post"
#define ERROR_PREFIX "unexpected error: " FUNCTION " " TEST ": "



int main() {
	sem_t *mysemp;
	char semname[28];

	sprintf(semname, "/" FUNCTION "_" TEST "_%d", getpid());

	/* Initial value of Semaphore is 0 */
	mysemp = sem_open(semname, O_CREAT, 0777, 0);
<<<<<<< HEAD
	if ( mysemp == SEM_FAILED || mysemp == NULL ) {
=======
	if (mysemp == SEM_FAILED || mysemp == NULL) {
>>>>>>> f4b7b4f0
		perror(ERROR_PREFIX "sem_open");
		return PTS_UNRESOLVED;
	}

<<<<<<< HEAD
	if (  sem_post(mysemp) == 0 ) {
=======
	if (sem_post(mysemp) == 0) {
>>>>>>> f4b7b4f0
		puts("TEST PASSED");
		sem_close(mysemp);
		sem_unlink(semname);
		return PTS_PASS;
	} else { 
		puts("TEST FAILED: value of sem_post is not returning zero");
		return PTS_FAIL;
	}
	printf("This code should not be executed.\n");
		return PTS_UNRESOLVED;
}
<|MERGE_RESOLUTION|>--- conflicted
+++ resolved
@@ -34,20 +34,12 @@
 
 	/* Initial value of Semaphore is 0 */
 	mysemp = sem_open(semname, O_CREAT, 0777, 0);
-<<<<<<< HEAD
-	if ( mysemp == SEM_FAILED || mysemp == NULL ) {
-=======
 	if (mysemp == SEM_FAILED || mysemp == NULL) {
->>>>>>> f4b7b4f0
 		perror(ERROR_PREFIX "sem_open");
 		return PTS_UNRESOLVED;
 	}
 
-<<<<<<< HEAD
-	if (  sem_post(mysemp) == 0 ) {
-=======
 	if (sem_post(mysemp) == 0) {
->>>>>>> f4b7b4f0
 		puts("TEST PASSED");
 		sem_close(mysemp);
 		sem_unlink(semname);
