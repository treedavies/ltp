/*
* Copyright (c) 2005, Bull S.A..  All rights reserved.
* Created by: Sebastien Decugis

* This program is free software; you can redistribute it and/or modify it
* under the terms of version 2 of the GNU General Public License as
* published by the Free Software Foundation.
*
* This program is distributed in the hope that it would be useful, but
* WITHOUT ANY WARRANTY; without even the implied warranty of
* MERCHANTABILITY or FITNESS FOR A PARTICULAR PURPOSE.
*
* You should have received a copy of the GNU General Public License along
* with this program; if not, write the Free Software Foundation, Inc., 59
* Temple Place - Suite 330, Boston MA 02111-1307, USA.


* This file is a helper file for the pthread_join tests
* It defines the following objects:
* scenarii: array of struct __scenario type.
* NSCENAR : macro giving the total # of scenarii
* scenar_init(): function to call before use the scenarii array.
* scenar_fini(): function to call after end of use of the scenarii array.

* It is derived from the file in pthread_create tests, with the detached stuff removed
*
*/


struct __scenario
{
	/* Object to hold the given configuration, and which will be used to create the threads */
	pthread_attr_t ta;
	/* Scheduling parameters */
	int explicitsched;	/* 0 => sched policy is inherited; 1 => sched policy from the attr param */
	int schedpolicy;	/* 0 => default; 1=> SCHED_FIFO; 2=> SCHED_RR */
	int schedparam;		/* 0 => default sched param; 1 => max value for sched param; -1 => min value for sched param */
	int altscope;		/* 0 => default contension scope; 1 => alternative contension scope */
	/* Stack parameters */
	int altstack;		/* 0 => system manages the stack; 1 => stack is provided */
	int guard;		/* 0 => default guardsize; 1=> guardsize is 0; 2=> guard is 1 page -- this setting only affect system stacks (not user's). */
	int altsize;		/* 0 => default stack size; 1 => stack size specified (min value) -- ignored when stack is provided */
	/* Additionnal information */
	char * descr;		/* object description */
	void * bottom;		/* Stores the stack start when an alternate stack is required */
	int result;		/* This thread creation is expected to: 0 => succeed; 1 => fail; 2 => unknown */
}

scenarii[] =

#define CASE(expl,scp,spa,sco,sta,gua,ssi,desc,res) \
 { \
	 .explicitsched=expl, \
	 .schedpolicy=scp, \
	 .schedparam=spa, \
 	 .altscope=sco, \
 	 .altstack=sta, \
 	 .guard=gua, \
 	 .altsize=ssi, \
 	 .descr=desc, \
 	 .bottom=NULL, \
	 .result=res }

#define CASE_POS(expl,scp,spa,sco,sta,gua,ssi,desc) CASE(expl,scp,spa,sco,sta,gua,ssi,desc,0)
#define CASE_NEG(expl,scp,spa,sco,sta,gua,ssi,desc) CASE(expl,scp,spa,sco,sta,gua,ssi,desc,1)
#define CASE_UNK(expl,scp,spa,sco,sta,gua,ssi,desc) CASE(expl,scp,spa,sco,sta,gua,ssi,desc,2)

        /*
         * This array gives the different combinations of threads attributes for the testcases.
         * 
         * Some combinations must be avoided.
         * -> Do not have a detached thread use an alternative stack; 
         *     as we don't know when the thread terminates to free the stack memory
         * -> ... (to be completed)
         *
         */

        {
                /* Unary tests */
                /* 0*/	 CASE_POS(     0,     0,     0,     0,     0,     0,     0,     "default")
                /* 1*/	,    CASE_POS(     1,     0,     0,     0,     0,     0,     0,     "Explicit sched")
                /* 3*/	,    CASE_UNK(     0,     1,     0,     0,     0,     0,     0,     "FIFO Policy")
                /* 4*/	,    CASE_UNK(     0,     2,     0,     0,     0,     0,     0,     "RR Policy")
                /* 5*/	,    CASE_UNK(     0,     0,     1,     0,     0,     0,     0,     "Max sched param")
                /* 6*/	,    CASE_UNK(     0,     0,    -1,     0,     0,     0,     0,     "Min sched param")
                /* 7*/	,    CASE_POS(     0,     0,     0,     1,     0,     0,     0,     "Alternative contension scope")
                /* 8*/	,    CASE_POS(     0,     0,     0,     0,     1,     0,     0,     "Alternative stack")
                /* 9*/	,    CASE_POS(     0,     0,     0,     0,     0,     1,     0,     "No guard size")
                /*10*/	,    CASE_UNK(     0,     0,     0,     0,     0,     2,     0,     "1p guard size")
                /*11*/	,    CASE_POS(     0,     0,     0,     0,     0,     0,     1,     "Min stack size")

                /* Stack play */
                , CASE_POS(0, 0, 0, 0, 0, 1, 1, "Min stack size, no guard")
                , CASE_UNK(0, 0, 0, 0, 0, 2, 1, "Min stack size, 1p guard")

                /* Scheduling play -- all results are unknown since it might depend on the user priviledges */
                , CASE_UNK(1, 1, 1, 0, 0, 0, 0, "Explicit FIFO max param")
                , CASE_UNK(1, 2, 1, 0, 0, 0, 0, "Explicit RR max param")
                , CASE_UNK(1, 1, -1, 0, 0, 0, 0, "Explicit FIFO min param")
                , CASE_UNK(1, 2, -1, 0, 0, 0, 0, "Explicit RR min param")
                , CASE_UNK(1, 1, 1, 1, 0, 0, 0, "Explicit FIFO max param, alt scope")
                , CASE_UNK(1, 2, 1, 1, 0, 0, 0, "Explicit RR max param, alt scope")
                , CASE_UNK(1, 1, -1, 1, 0, 0, 0, "Explicit FIFO min param, alt scope")
                , CASE_UNK(1, 2, -1, 1, 0, 0, 0, "Explicit RR min param, alt scope")

        };

#define NSCENAR (sizeof(scenarii) / sizeof(scenarii[0]))

/* This function will initialize every pthread_attr_t object in the scenarii array */
void scenar_init()
{
	int ret = 0;
	int i;
	int old;
	long pagesize, minstacksize;
	long tsa, tss, tps;

	pagesize	= sysconf(_SC_PAGESIZE);
	minstacksize = sysconf(_SC_THREAD_STACK_MIN);
	tsa	= sysconf(_SC_THREAD_ATTR_STACKADDR);
	tss	= sysconf(_SC_THREAD_ATTR_STACKSIZE);
	tps	= sysconf(_SC_THREAD_PRIORITY_SCHEDULING);

#if VERBOSE > 0
	output("System abilities:\n");
	output(" TSA: %li\n", tsa);
	output(" TSS: %li\n", tss);
	output(" TPS: %li\n", tps);
	output(" pagesize: %li\n", pagesize);
	output(" min stack size: %li\n", minstacksize);
#endif


	if (minstacksize % pagesize)
	{
		UNTESTED("The min stack size is not a multiple of the page size");
	}

	for (i = 0; i < NSCENAR; i++)
	{
#if VERBOSE > 2
		output("Initializing attribute for scenario %i: %s\n", i, scenarii[ i ].descr);
#endif

		ret = pthread_attr_init(&scenarii[ i ].ta);

		if (ret != 0)
		{
			UNRESOLVED(ret, "Failed to initialize a thread attribute object");
		}

		/* Sched related attributes */
		if (tps > 0)     /* This routine is dependent on the Thread Execution Scheduling option */
		{

			if (scenarii[ i ].explicitsched == 1)
<<<<<<< HEAD
				ret = pthread_attr_setinheritsched( &scenarii[ i ].ta, PTHREAD_EXPLICIT_SCHED );
=======
				ret = pthread_attr_setinheritsched(&scenarii[ i ].ta, PTHREAD_EXPLICIT_SCHED);
>>>>>>> f4b7b4f0
			else
				ret = pthread_attr_setinheritsched(&scenarii[ i ].ta, PTHREAD_INHERIT_SCHED);

			if (ret != 0)
			{
				UNRESOLVED(ret, "Unable to set inheritsched attribute");
			}

#if VERBOSE > 4
			output("inheritsched state was set sucessfully\n");

#endif
		}
#if VERBOSE > 4
		else
			output("TPS unsupported => inheritsched parameter untouched\n");

#endif

		if (tps > 0)     /* This routine is dependent on the Thread Execution Scheduling option */
		{

			if (scenarii[ i ].schedpolicy == 1)
			{
				ret = pthread_attr_setschedpolicy(&scenarii[ i ].ta, SCHED_FIFO);
			}

			if (scenarii[ i ].schedpolicy == 2)
			{
				ret = pthread_attr_setschedpolicy(&scenarii[ i ].ta, SCHED_RR);
			}

			if (ret != 0)
			{
				UNRESOLVED(ret, "Unable to set the sched policy");
			}

#if VERBOSE > 4
			if (scenarii[ i ].schedpolicy)
<<<<<<< HEAD
				output( "Sched policy was set sucessfully\n" );
=======
				output("Sched policy was set sucessfully\n");
>>>>>>> f4b7b4f0
			else
				output("Sched policy untouched\n");

#endif
		}
#if VERBOSE > 4
		else
			output("TPS unsupported => sched policy parameter untouched\n");

#endif

		if (scenarii[ i ].schedparam != 0)
		{

			struct sched_param sp;

			ret = pthread_attr_getschedpolicy(&scenarii[ i ].ta, &old);

			if (ret != 0)
			{
				UNRESOLVED(ret, "Unable to get sched policy from attribute");
			}

			if (scenarii[ i ].schedparam == 1)
<<<<<<< HEAD
				sp.sched_priority = sched_get_priority_max( old );

			if (scenarii[ i ].schedparam == -1)
				sp.sched_priority = sched_get_priority_min( old );
=======
				sp.sched_priority = sched_get_priority_max(old);

			if (scenarii[ i ].schedparam == -1)
				sp.sched_priority = sched_get_priority_min(old);
>>>>>>> f4b7b4f0

			ret = pthread_attr_setschedparam(&scenarii[ i ].ta, &sp);

			if (ret != 0)
			{
				UNRESOLVED(ret, "Failed to set the sched param");
			}

#if VERBOSE > 4
			output("Sched param was set sucessfully to %i\n", sp.sched_priority);
		}
		else
		{
			output("Sched param untouched\n");
#endif

		}

		if (tps > 0)     /* This routine is dependent on the Thread Execution Scheduling option */
		{
			ret = pthread_attr_getscope(&scenarii[ i ].ta, &old);

			if (ret != 0)
			{
				UNRESOLVED(ret, "Failed to get contension scope from thread attribute");
			}

			if (scenarii[ i ].altscope != 0)
			{
				if (old == PTHREAD_SCOPE_PROCESS)
					old = PTHREAD_SCOPE_SYSTEM;
				else
					old = PTHREAD_SCOPE_PROCESS;

				ret = pthread_attr_setscope(&scenarii[ i ].ta, old);

				//if (ret != 0)  {  UNRESOLVED(ret, "Failed to set contension scope");  }
				if (ret != 0)
				{
					output("WARNING: The TPS option is claimed to be supported but setscope fails\n");
				}

#if VERBOSE > 4
				output("Contension scope set to %s\n", old == PTHREAD_SCOPE_PROCESS ? "PTHREAD_SCOPE_PROCESS" : "PTHREAD_SCOPE_SYSTEM");
			}
			else
			{
				output("Contension scope untouched (%s)\n", old == PTHREAD_SCOPE_PROCESS ? "PTHREAD_SCOPE_PROCESS" : "PTHREAD_SCOPE_SYSTEM");
#endif

			}

		}
#if VERBOSE > 4
		else
			output("TPS unsupported => sched contension scope parameter untouched\n");

#endif

		/* Stack related attributes */
<<<<<<< HEAD
		if (( tss > 0 ) && ( tsa > 0 ))     /* This routine is dependent on the Thread Stack Address Attribute
=======
		if ((tss > 0) && (tsa > 0))     /* This routine is dependent on the Thread Stack Address Attribute
>>>>>>> f4b7b4f0
															                   and Thread Stack Size Attribute options */
		{

			if (scenarii[ i ].altstack != 0)
			{
				/* This is slightly more complicated. We need to alloc a new stack
				and free it upon test termination */
				/* We will alloc with a simulated guardsize of 1 pagesize */
				scenarii[ i ].bottom = malloc(minstacksize + pagesize);

				if (scenarii[ i ].bottom == NULL)
				{
					UNRESOLVED(errno, "Unable to alloc enough memory for alternative stack");
				}

				ret = pthread_attr_setstack(&scenarii[ i ].ta, scenarii[ i ].bottom, minstacksize);

				if (ret != 0)
				{
					UNRESOLVED(ret, "Failed to specify alternate stack");
				}

#if VERBOSE > 1
				output("Alternate stack created successfully. Bottom=%p, Size=%i\n", scenarii[ i ].bottom, minstacksize);

#endif

			}

		}
#if VERBOSE > 4
		else
			output("TSA or TSS unsupported => No alternative stack\n");

#endif

#ifndef WITHOUT_XOPEN
		if (scenarii[ i ].guard != 0)
		{
			if (scenarii[ i ].guard == 1)
<<<<<<< HEAD
				ret = pthread_attr_setguardsize( &scenarii[ i ].ta, 0 );

			if (scenarii[ i ].guard == 2)
				ret = pthread_attr_setguardsize( &scenarii[ i ].ta, pagesize );
=======
				ret = pthread_attr_setguardsize(&scenarii[ i ].ta, 0);

			if (scenarii[ i ].guard == 2)
				ret = pthread_attr_setguardsize(&scenarii[ i ].ta, pagesize);
>>>>>>> f4b7b4f0

			if (ret != 0)
			{
				UNRESOLVED(ret, "Unable to set guard area size in thread stack");
			}

#if VERBOSE > 4
			output("Guard size set to %i\n", (scenarii[ i ].guard == 1) ? 1 : pagesize);

#endif

		}

#endif

		if (tss > 0)     /* This routine is dependent on the Thread Stack Size Attribute option */
		{

			if (scenarii[ i ].altsize != 0)
			{
				ret = pthread_attr_setstacksize(&scenarii[ i ].ta, minstacksize);

				if (ret != 0)
				{
					UNRESOLVED(ret, "Unable to change stack size");
				}

#if VERBOSE > 4
				output("Stack size set to %i (this is the min)\n", minstacksize);

#endif

			}

		}
#if VERBOSE > 4
		else
			output("TSS unsupported => stack size unchanged\n");

#endif


	}

#if VERBOSE > 0
	output("All %i thread attribute objects were initialized\n\n", NSCENAR);

#endif
}

/* This function will free all resources consumed in the scenar_init() routine */
void scenar_fini(void)
{
	int ret = 0, i;

	for (i = 0; i < NSCENAR; i++)
	{
		if (scenarii[ i ].bottom != NULL)
<<<<<<< HEAD
			free( scenarii[ i ].bottom );
=======
			free(scenarii[ i ].bottom);
>>>>>>> f4b7b4f0

		ret = pthread_attr_destroy(&scenarii[ i ].ta);

		if (ret != 0)
		{
			UNRESOLVED(ret, "Failed to destroy a thread attribute object");
		}
	}
}

int sc = 0; /* This might be very dirty... but is much simpler */

#ifdef STD_MAIN /* We want main to be defined here */

extern void * threaded(void *arg); /* This is the test function */

int main (int argc, char *argv[])
{
	int ret = 0;
	pthread_t child;

	/* Initialize output routine */
	output_init();

	/* Initialize thread attribute objects */
	scenar_init();

	for (sc = 0; sc < NSCENAR; sc++)
	{
#if VERBOSE > 0
		output("-----\n");
		output("Starting test with scenario (%i): %s\n", sc, scenarii[ sc ].descr);
#endif

		ret = pthread_create(&child, &scenarii[ sc ].ta, threaded, NULL);

		switch (scenarii[ sc ].result)
		{
				case 0:     /* Operation was expected to succeed */

				if (ret != 0)
				{
					UNRESOLVED(ret, "Failed to create this thread");
				}

				break;

				case 1:     /* Operation was expected to fail */

				if (ret == 0)
				{
					UNRESOLVED(-1, "An error was expected but the thread creation succeeded");
				}

				break;

				case 2:     /* We did not know the expected result */
				default:
#if VERBOSE > 0

				if (ret == 0)
				{
					output("Thread has been created successfully for this scenario\n");
				}
				else
				{
					output("Thread creation failed with the error: %s\n", strerror(ret));
				}

#endif

		}

		if (ret == 0)     /* The new thread is running */
		{

			ret = pthread_join(child, NULL);

			if (ret != 0)
			{
				UNRESOLVED(ret, "Unable to join a thread");
			}

		}
	}

	scenar_fini();
#if VERBOSE > 0
	output("-----\n");
	output("All test data destroyed\n");
	output("Test PASSED\n");
#endif

	PASSED;
}
#endif<|MERGE_RESOLUTION|>--- conflicted
+++ resolved
@@ -155,13 +155,9 @@
 		{
 
 			if (scenarii[ i ].explicitsched == 1)
-<<<<<<< HEAD
-				ret = pthread_attr_setinheritsched( &scenarii[ i ].ta, PTHREAD_EXPLICIT_SCHED );
-=======
-				ret = pthread_attr_setinheritsched(&scenarii[ i ].ta, PTHREAD_EXPLICIT_SCHED);
->>>>>>> f4b7b4f0
+				ret = pthread_attr_setinheritsched(&scenarii[i].ta, PTHREAD_EXPLICIT_SCHED);
 			else
-				ret = pthread_attr_setinheritsched(&scenarii[ i ].ta, PTHREAD_INHERIT_SCHED);
+				ret = pthread_attr_setinheritsched(&scenarii[i].ta, PTHREAD_INHERIT_SCHED);
 
 			if (ret != 0)
 			{
@@ -199,11 +195,7 @@
 
 #if VERBOSE > 4
 			if (scenarii[ i ].schedpolicy)
-<<<<<<< HEAD
-				output( "Sched policy was set sucessfully\n" );
-=======
 				output("Sched policy was set sucessfully\n");
->>>>>>> f4b7b4f0
 			else
 				output("Sched policy untouched\n");
 
@@ -228,17 +220,10 @@
 			}
 
 			if (scenarii[ i ].schedparam == 1)
-<<<<<<< HEAD
-				sp.sched_priority = sched_get_priority_max( old );
-
-			if (scenarii[ i ].schedparam == -1)
-				sp.sched_priority = sched_get_priority_min( old );
-=======
 				sp.sched_priority = sched_get_priority_max(old);
 
 			if (scenarii[ i ].schedparam == -1)
 				sp.sched_priority = sched_get_priority_min(old);
->>>>>>> f4b7b4f0
 
 			ret = pthread_attr_setschedparam(&scenarii[ i ].ta, &sp);
 
@@ -299,27 +284,22 @@
 #endif
 
 		/* Stack related attributes */
-<<<<<<< HEAD
-		if (( tss > 0 ) && ( tsa > 0 ))     /* This routine is dependent on the Thread Stack Address Attribute
-=======
-		if ((tss > 0) && (tsa > 0))     /* This routine is dependent on the Thread Stack Address Attribute
->>>>>>> f4b7b4f0
-															                   and Thread Stack Size Attribute options */
-		{
-
-			if (scenarii[ i ].altstack != 0)
+		if (tss > 0 && tsa > 0)     /* This routine is dependent on the Thread Stack Address Attribute and Thread Stack Size Attribute options */
+		{
+
+			if (scenarii[i].altstack != 0)
 			{
 				/* This is slightly more complicated. We need to alloc a new stack
 				and free it upon test termination */
 				/* We will alloc with a simulated guardsize of 1 pagesize */
-				scenarii[ i ].bottom = malloc(minstacksize + pagesize);
-
-				if (scenarii[ i ].bottom == NULL)
+				scenarii[i].bottom = malloc(minstacksize + pagesize);
+
+				if (scenarii[i].bottom == NULL)
 				{
 					UNRESOLVED(errno, "Unable to alloc enough memory for alternative stack");
 				}
 
-				ret = pthread_attr_setstack(&scenarii[ i ].ta, scenarii[ i ].bottom, minstacksize);
+				ret = pthread_attr_setstack(&scenarii[i].ta, scenarii[ i ].bottom, minstacksize);
 
 				if (ret != 0)
 				{
@@ -344,17 +324,14 @@
 		if (scenarii[ i ].guard != 0)
 		{
 			if (scenarii[ i ].guard == 1)
-<<<<<<< HEAD
 				ret = pthread_attr_setguardsize( &scenarii[ i ].ta, 0 );
 
 			if (scenarii[ i ].guard == 2)
 				ret = pthread_attr_setguardsize( &scenarii[ i ].ta, pagesize );
-=======
 				ret = pthread_attr_setguardsize(&scenarii[ i ].ta, 0);
 
 			if (scenarii[ i ].guard == 2)
 				ret = pthread_attr_setguardsize(&scenarii[ i ].ta, pagesize);
->>>>>>> f4b7b4f0
 
 			if (ret != 0)
 			{
@@ -413,11 +390,7 @@
 	for (i = 0; i < NSCENAR; i++)
 	{
 		if (scenarii[ i ].bottom != NULL)
-<<<<<<< HEAD
-			free( scenarii[ i ].bottom );
-=======
 			free(scenarii[ i ].bottom);
->>>>>>> f4b7b4f0
 
 		ret = pthread_attr_destroy(&scenarii[ i ].ta);
 
