--- conflicted
+++ resolved
@@ -56,22 +56,14 @@
 	}
 
 	/* Lock the mutex. */
-<<<<<<< HEAD
-	if (pthread_mutex_lock(&mutex) != 0 )
-=======
 	if (pthread_mutex_lock(&mutex) != 0)
->>>>>>> f4b7b4f0
 	{
 		perror("Error locking the mutex first time around.\n");
 		return PTS_UNRESOLVED;
 	}
 			
 	/* Lock the mutex again.  Here, an error should be returned. */
-<<<<<<< HEAD
-	if (pthread_mutex_lock(&mutex) == 0 )
-=======
 	if (pthread_mutex_lock(&mutex) == 0)
->>>>>>> f4b7b4f0
 	{
 		perror("Test FAILED: Did not return error when locking an already locked mutex.\n");
 		return PTS_FAIL;
