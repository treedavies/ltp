--- conflicted
+++ resolved
@@ -56,11 +56,7 @@
 	}
 
 	/* Unlock an already unlocked mutex.  Here, an error should be returned. */
-<<<<<<< HEAD
-	if (pthread_mutex_unlock(&mutex) == 0 )
-=======
 	if (pthread_mutex_unlock(&mutex) == 0)
->>>>>>> f4b7b4f0
 	{
 		perror("Test FAILED: Did not return error when unlocking an already unlocked mutex.\n");
 		return PTS_FAIL;
